--- conflicted
+++ resolved
@@ -7,13 +7,9 @@
 * Updated Theme to use Studio colors ([#838])
 * Improved patch visualizer UX ([#883])
 * Added experimental setting for Auto Connect in playtests ([#840])
-<<<<<<< HEAD
-* Projects may now specify rules for syncing files as if they had a different file extension. ([#813], [#909])
-=======
 * Improved settings UI ([#886])
 * `Open Scripts Externally` option can now be changed while syncing ([#911])
-* Projects may now specify rules for syncing files as if they had a different file extension. ([#813])
->>>>>>> 3d4e387d
+* Projects may now specify rules for syncing files as if they had a different file extension. ([#813], [#909])
  	This is specified via a new field on project files, `syncRules`:
 
  	```json
@@ -77,11 +73,8 @@
 [#886]: https://github.com/rojo-rbx/rojo/pull/886
 [#893]: https://github.com/rojo-rbx/rojo/pull/893
 [#903]: https://github.com/rojo-rbx/rojo/pull/903
-<<<<<<< HEAD
 [#909]: https://github.com/rojo-rbx/rojo/pull/909
-=======
 [#911]: https://github.com/rojo-rbx/rojo/pull/911
->>>>>>> 3d4e387d
 
 ## [7.4.1] - February 20, 2024
 * Made the `name` field optional on project files ([#870])
