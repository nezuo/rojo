use std::{
    fs,
    path::{Path, PathBuf},
    process::Command,
    sync::atomic::{AtomicUsize, Ordering},
    thread,
    time::Duration,
};

use rbx_dom_weak::types::Ref;

use serde::Deserialize;
use tempfile::{tempdir, TempDir};

use librojo::web_api::{ReadResponse, ServerInfoResponse, SubscribeResponse};
use rojo_insta_ext::RedactionMap;

use crate::rojo_test::io_util::{
    copy_recursive, get_working_dir_path, KillOnDrop, ROJO_PATH, SERVE_TESTS_PATH,
};

/// Convenience method to run a `rojo serve` test.
///
/// Test projects should be defined in the `serve-tests` folder; their filename
/// should be given as the first parameter.
///
/// The passed in callback is where the actual test body should go. Setup and
/// cleanup happens automatically.
pub fn run_serve_test(test_name: &str, callback: impl FnOnce(TestServeSession, RedactionMap)) {
    let _ = env_logger::try_init();

    let mut redactions = RedactionMap::default();

    let mut session = TestServeSession::new(test_name);
    let info = session.wait_to_come_online();

    redactions.intern(info.session_id);
    redactions.intern(info.root_instance_id);

    let mut settings = insta::Settings::new();

    let snapshot_path = Path::new(SERVE_TESTS_PATH)
        .parent()
        .unwrap()
        .join("serve-test-snapshots");

    settings.set_snapshot_path(snapshot_path);
    settings.set_sort_maps(true);
    settings.add_redaction(".serverVersion", "[server-version]");
    settings.bind(move || callback(session, redactions));
}

/// Represents a running Rojo serve session running in a temporary directory.
pub struct TestServeSession {
    // Drop order is important here: we want the process to be killed before the
    // directory it's operating on is destroyed.
    rojo_process: KillOnDrop,
    _dir: TempDir,

    port: usize,
    project_path: PathBuf,
}

impl TestServeSession {
    pub fn new(name: &str) -> Self {
        let working_dir = get_working_dir_path();

        let source_path = Path::new(SERVE_TESTS_PATH).join(name);
        let dir = tempdir().expect("Couldn't create temporary directory");
        let project_path = dir
            .path()
            .canonicalize()
            .expect("Couldn't canonicalize temporary directory path")
            .join(name);

        let source_is_file = fs::metadata(&source_path).unwrap().is_file();

        if source_is_file {
            fs::copy(&source_path, &project_path).expect("couldn't copy project file");
        } else {
            fs::create_dir(&project_path).expect("Couldn't create temporary project subdirectory");

            copy_recursive(&source_path, &project_path)
                .expect("Couldn't copy project to temporary directory");
        };

        // This is an ugly workaround for FSEvents sometimes reporting events
        // for the above copy operations, similar to this Stack Overflow question:
        // https://stackoverflow.com/questions/47679298/howto-avoid-receiving-old-events-in-fseventstream-callback-fsevents-framework-o
        // We'll hope that 100ms is enough for FSEvents to get whatever it is
        // out of its system.
        // TODO: find a better way to avoid processing these spurious events.
        #[cfg(target_os = "macos")]
        std::thread::sleep(Duration::from_millis(100));

        let port = get_port_number();
        let port_string = port.to_string();

        let rojo_process = Command::new(ROJO_PATH)
            .args([
                "serve",
                project_path.to_str().unwrap(),
                "--port",
                port_string.as_str(),
            ])
            .current_dir(working_dir)
            .spawn()
            .expect("Couldn't start Rojo");

        TestServeSession {
            rojo_process: KillOnDrop(rojo_process),
            _dir: dir,
            port,
            project_path,
        }
    }

    pub fn path(&self) -> &Path {
        &self.project_path
    }

    /// Waits for the `rojo serve` server to come online with expontential
    /// backoff.
    pub fn wait_to_come_online(&mut self) -> ServerInfoResponse {
        const BASE_DURATION_MS: f32 = 30.0;
        const EXP_BACKOFF_FACTOR: f32 = 1.3;
        const MAX_TRIES: u32 = 5;

        for i in 1..=MAX_TRIES {
            match self.rojo_process.0.try_wait() {
                Ok(Some(status)) => panic!("Rojo process exited with status {}", status),
                Ok(None) => { /* The process is still running, as expected */ }
                Err(err) => panic!("Failed to wait on Rojo process: {}", err),
            }

            let info = match self.get_api_rojo() {
                Ok(info) => info,
                Err(err) => {
                    let retry_time_ms = BASE_DURATION_MS * (i as f32).powf(EXP_BACKOFF_FACTOR);
                    let retry_time = Duration::from_millis(retry_time_ms as u64);

                    log::info!("Server error, retrying in {:?}: {}", retry_time, err);
                    thread::sleep(retry_time);
                    continue;
                }
            };

            log::info!("Got session info: {:?}", info);

            return info;
        }

        panic!("Rojo server did not respond after {} tries.", MAX_TRIES);
    }

    pub fn get_api_rojo(&self) -> Result<ServerInfoResponse, reqwest::Error> {
        let url = format!("http://localhost:{}/api/rojo", self.port);
<<<<<<< HEAD
        let body = reqwest::blocking::get(url)?.bytes()?;
=======
        let body = reqwest::blocking::get(url)?.text()?;
>>>>>>> 0d6ff8ef

        Ok(deserialize_msgpack(&body).expect("Server returned malformed response"))
    }

    pub fn get_api_read(&self, id: Ref) -> Result<ReadResponse, reqwest::Error> {
        let url = format!("http://localhost:{}/api/read/{}", self.port, id);
<<<<<<< HEAD
        let body = reqwest::blocking::get(url)?.bytes()?;
=======
        let body = reqwest::blocking::get(url)?.text()?;
>>>>>>> 0d6ff8ef

        Ok(deserialize_msgpack(&body).expect("Server returned malformed response"))
    }

    pub fn get_api_subscribe(
        &self,
        cursor: u32,
    ) -> Result<SubscribeResponse<'static>, reqwest::Error> {
        let url = format!("http://localhost:{}/api/subscribe/{}", self.port, cursor);
        let body = reqwest::blocking::get(url)?.bytes()?;

<<<<<<< HEAD
        Ok(deserialize_msgpack(&body).expect("Server returned malformed response"))
=======
        reqwest::blocking::get(url)?.json()
>>>>>>> 0d6ff8ef
    }
}

fn deserialize_msgpack<'a, T: Deserialize<'a>>(
    input: &'a [u8],
) -> Result<T, rmp_serde::decode::Error> {
    let mut deserializer = rmp_serde::Deserializer::new(input).with_human_readable();

    T::deserialize(&mut deserializer)
}

/// Probably-okay way to generate random enough port numbers for running the
/// Rojo live server.
///
/// If this method ends up having problems, we should add an option for Rojo to
/// use a random port chosen by the operating system and figure out a good way
/// to get that port back to the test CLI.
fn get_port_number() -> usize {
    static NEXT_PORT_NUMBER: AtomicUsize = AtomicUsize::new(35103);

    NEXT_PORT_NUMBER.fetch_add(1, Ordering::SeqCst)
}<|MERGE_RESOLUTION|>--- conflicted
+++ resolved
@@ -155,22 +155,14 @@
 
     pub fn get_api_rojo(&self) -> Result<ServerInfoResponse, reqwest::Error> {
         let url = format!("http://localhost:{}/api/rojo", self.port);
-<<<<<<< HEAD
         let body = reqwest::blocking::get(url)?.bytes()?;
-=======
-        let body = reqwest::blocking::get(url)?.text()?;
->>>>>>> 0d6ff8ef
 
         Ok(deserialize_msgpack(&body).expect("Server returned malformed response"))
     }
 
     pub fn get_api_read(&self, id: Ref) -> Result<ReadResponse, reqwest::Error> {
         let url = format!("http://localhost:{}/api/read/{}", self.port, id);
-<<<<<<< HEAD
         let body = reqwest::blocking::get(url)?.bytes()?;
-=======
-        let body = reqwest::blocking::get(url)?.text()?;
->>>>>>> 0d6ff8ef
 
         Ok(deserialize_msgpack(&body).expect("Server returned malformed response"))
     }
@@ -182,11 +174,7 @@
         let url = format!("http://localhost:{}/api/subscribe/{}", self.port, cursor);
         let body = reqwest::blocking::get(url)?.bytes()?;
 
-<<<<<<< HEAD
         Ok(deserialize_msgpack(&body).expect("Server returned malformed response"))
-=======
-        reqwest::blocking::get(url)?.json()
->>>>>>> 0d6ff8ef
     }
 }
 
